--- conflicted
+++ resolved
@@ -17,18 +17,6 @@
 exports.pending = function () {
   var promise = new Promise();
 
-<<<<<<< HEAD
-    return {
-        promise: promise,
-        fulfill: function(value) {
-          promise.resolve(value);
-        },
-        reject: function(error) {
-          promise.reject(error);
-        }
-    };
-};
-=======
   return {
     promise: promise,
     fulfill: function(value) {
@@ -38,7 +26,4 @@
       promise.reject(error);
     }
   };
-};
-
-exports.throws = true;
->>>>>>> 67557879
+};